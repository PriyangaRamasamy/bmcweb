--- conflicted
+++ resolved
@@ -27,7 +27,6 @@
 namespace redfish
 {
 
-<<<<<<< HEAD
 /**
  * @brief Updates the Functional State of DIMMs
  *
@@ -41,57 +40,10 @@
 {
     const bool *isDimmFunctional = std::get_if<bool>(&dimmState);
     if (isDimmFunctional == nullptr)
-=======
-/*
- * @brief Update "ProcessorSummary" "Count" based on Cpu PresenceState
- *
- * @param[in] aResp Shared pointer for completing asynchronous calls
- * @param[in] cpuPresenceState CPU present or not
- *
- * @return None.
- */
-void modifyCpuPresenceState(std::shared_ptr<AsyncResp> aResp,
-                            const std::variant<bool> &cpuPresenceState)
-{
-    const bool *isCpuPresent = std::get_if<bool>(&cpuPresenceState);
-
-    if (isCpuPresent == nullptr)
     {
         messages::internalError(aResp->res);
         return;
     }
-    BMCWEB_LOG_DEBUG << "Cpu Present:" << *isCpuPresent;
-
-    nlohmann::json &procCount =
-        aResp->res.jsonValue["ProcessorSummary"]["Count"];
-    if (*isCpuPresent == true)
-    {
-        procCount = procCount.get<int>() + 1;
-    }
-    aResp->res.jsonValue["ProcessorSummary"]["Count"] = procCount;
-}
-
-/*
- * @brief Update "ProcessorSummary" "Status" "State" based on
- *        CPU Functional State
- *
- * @param[in] aResp Shared pointer for completing asynchronous calls
- * @param[in] cpuFunctionalState is CPU functional true/false
- *
- * @return None.
- */
-void modifyCpuFunctionalState(std::shared_ptr<AsyncResp> aResp,
-                              const std::variant<bool> &cpuFunctionalState)
-{
-    const bool *isCpuFunctional = std::get_if<bool>(&cpuFunctionalState);
-
-    if (isCpuFunctional == nullptr)
->>>>>>> 25022389
-    {
-        messages::internalError(aResp->res);
-        return;
-    }
-<<<<<<< HEAD
     BMCWEB_LOG_DEBUG << "Dimm Functional:" << *isDimmFunctional;
 
     // Set it as Enabled if atleast one DIMM is functional
@@ -104,7 +56,59 @@
         if (*isDimmFunctional == true)
         {
             aResp->res.jsonValue["MemorySummary"]["Status"]["State"] =
-=======
+                              "Enabled";
+        }
+    }
+}
+
+/*
+ * @brief Update "ProcessorSummary" "Count" based on Cpu PresenceState
+ *
+ * @param[in] aResp Shared pointer for completing asynchronous calls
+ * @param[in] cpuPresenceState CPU present or not
+ *
+ * @return None.
+ */
+void modifyCpuPresenceState(std::shared_ptr<AsyncResp> aResp,
+                            const std::variant<bool> &cpuPresenceState)
+{
+    const bool *isCpuPresent = std::get_if<bool>(&cpuPresenceState);
+
+    if (isCpuPresent == nullptr)
+    {
+        messages::internalError(aResp->res);
+        return;
+    }
+    BMCWEB_LOG_DEBUG << "Cpu Present:" << *isCpuPresent;
+
+    nlohmann::json &procCount =
+        aResp->res.jsonValue["ProcessorSummary"]["Count"];
+    if (*isCpuPresent == true)
+    {
+        procCount = procCount.get<int>() + 1;
+    }
+    aResp->res.jsonValue["ProcessorSummary"]["Count"] = procCount;
+}
+
+/*
+ * @brief Update "ProcessorSummary" "Status" "State" based on
+ *        CPU Functional State
+ *
+ * @param[in] aResp Shared pointer for completing asynchronous calls
+ * @param[in] cpuFunctionalState is CPU functional true/false
+ *
+ * @return None.
+ */
+void modifyCpuFunctionalState(std::shared_ptr<AsyncResp> aResp,
+                              const std::variant<bool> &cpuFunctionalState)
+{
+    const bool *isCpuFunctional = std::get_if<bool>(&cpuFunctionalState);
+
+    if (isCpuFunctional == nullptr)
+    {
+        messages::internalError(aResp->res);
+        return;
+    }
     BMCWEB_LOG_DEBUG << "Cpu Functional:" << *isCpuFunctional;
 
     nlohmann::json &prevProcState =
@@ -118,7 +122,6 @@
         if (*isCpuFunctional == true)
         {
             aResp->res.jsonValue["ProcessorSummary"]["Status"]["State"] =
->>>>>>> 25022389
                 "Enabled";
         }
     }
